import java.util.*;
import java.util.concurrent.*;
import java.util.concurrent.atomic.*;
import com.google.common.collect.*;
import java.io.*;

/**
 * This class calculates reference energies for amino acids in a beta sheet confromation. 
 * 
 * The procedure is:
 * 
 * 1. Draw random poly-gly peptides in the beta sheet conformation using BetaSheetGenerator
 *
 * 2. Perform mutations to generate random beta sheet peptides using SidechainMutator
 *
 * 3. Perform a Monte Carlo minimization on each randomly generated peptide
 *
 * 4. For lowest energy structures, minimize using AMOEBA and then perform an energy breakdown
 *
 * 5. Average across all amino acid occurences, for reference energy for each amino acid
 */

public class ReferenceEnergyCalculator
{
    /** Define constants */

    /** The number of poly-gly beta sheets to generate as a starting point */
    public static final int NUMBER_BETA_SHEETS = 500;

    /** The number of lowest energy structures to keep for each starting random peptide following fixed sequence Monte Carlo */
    public static final int NUMBER_LOWEST_ENERGY_STRUCTURES_TO_KEEP = 10;

    /** The number of structures to minimize using AMOEBA following the fixed sequence Monte Carlo */
    public static final int NUMBER_STRUCTURES_TO_MINIMIZE = 1000;

    /** not instantiable */
    private ReferenceEnergyCalculator()
    {
        throw new IllegalArgumentException("cannot be instantiated!");
    }

    /**
    * This method will perform mutations to a list of beta sheet peptides to randomly generate a list of peptides. 
    * This method does not permit mutations to cysteine, proline, and methionine. 
    * It will also save these peptides to disk.
    * @param betaSheets the initial beta sheets to be mutated
    * @return a list of random sequence peptides still in the beta sheet secondary structure
    */
    public static List<Peptide> generateRandomPeptides(List<Peptide> betaSheets)
    {
<<<<<<< HEAD

        // Create list of possible mutations
        List<ProtoAminoAcid> mutationOutcomes = new ArrayList<>();
        for (AminoAcid a : ProtoAminoAcidDatabase.KEYS)
            {
                // reject unusual amino acids
                if ( a == AminoAcid.DPRO || a == AminoAcid.LPRO || a == AminoAcid.TS ||
                     a == AminoAcid.LYS || a == AminoAcid.CYS  || a == AminoAcid.MET     )
                    continue;
                int index = ProtoAminoAcidLibrary.KEYS.indexOf(a);
                List<ProtoAminoAcid> VALUES = ProtoAminoAcidDatabase.VALUES.get(index);
                for (ProtoAminoAcid paa : VALUES)
                    {
                        // reject transition states
                        // decide upon this
                        if (paa.r.description.toLowerCase().indexOf("hairpin") > -1 )
                            continue;
                        mutationOutcomes.add(paa);
                    }
            }

        // Generate random peptides
        List<Peptide> randomPeptides = new LinkedList<>();
        for (Peptide p : betaSheets)
        {
            Peptide randomPeptide = p;
            for (Residue r : p.sequence)
            {
                if (r.description.toLowerCase().indexOf("hairpin") > -1)
                    continue;

                // Pick random mutation target
                Collections.shuffle(mutationOutcomes);
                targetPAA = mutationOutcomes.get(0);
                randomPeptide = SidechainMutator.mutateSidechain(randomPeptide, r, targetPAA);
            }

            randomPeptides.add(randomPeptide);
        }
        
        return randomPeptides;
=======
        return null;
>>>>>>> 4f96bb64
    }

    
    /** 
    * This method will run the fixed sequence Monte Carlo process.
    * @param randomPeptide a randomly generated peptide from performMutations
    * @return a list of size NUMBER_STRUCTURES_TO_MINIMIZE that will contain the lowest energy peptides from a fixed sequence simulation
    */
    public static List<Peptide> runMonteCarlo(Peptide randomPeptide)
    {
<<<<<<< HEAD
        FixedSequenceMonteCarloJob fixedSequenceMonteCarloJob = new FixedSequenceMonteCarloJob(randomPeptide, .01, 1000, NUMBER_STRUCTURES_TO_MINIMIZE); 
        MonteCarloResult monteCarloResult = fixedSequenceMonteCarloJob.call();
        return monteCarloResult.bestPeptides;
=======
        return null;
>>>>>>> 4f96bb64
    }

    /**
    * A method for performing AMOEBA minimizations that also removes duplicates and returns the lowest energy structures only
    * @param monteCarloPeptides the peptides generated from the Monte Carlo process which includes NUMBER_STRUCTURES_TO_MINIMIZE peptides
    * @return the NUMBER_LOWEST_ENERGY_STRUCTURES_TO_KEEP peptides that will be used to find the average amino acid reference energy 
    */
    public static List<Peptide> minimize(List<Peptide> monteCarloPeptides)
    {
<<<<<<< HEAD
        // Create hashamp to avoid duplicates
        Map<PeptideFingerprint, Peptide> peptidesWithoutDuplicates = new HashMap<>();   

        // Only add low energy peptides
        List<Peptide> lowEnergyPeptides = new ArrayList<>();
        for (Peptide p : monteCarloPeptides)
        {
            // Minimize each peptide on AMOEBA forcefield
            // Use Tinker approximate solvation for analyze 
            TinkerJob job = new TinkerJob(peptide, Forcefield.AMOEBA, 2000, false, true, true, false, true);
            TinkerResult result = job.call();
            Peptide newPeptide = result.minimizedPeptide; 
            
            PepideFingerprint fingerprint = new PeptideFingerprint(newPeptide, newPeptide.energyBreakdown.totalEnergy);
            
            // Verify that we are adding new peptide and 
            if (!peptidesWithoutDuplicates.containsKey(fingerprint))
            {
                if (lowEnergyPeptides.size() < NUMBER_LOWEST_ENERGY_STRUCTURES_TO_KEEP)
                {
                    lowEnergyPeptides.add(newPeptide);
                    Collections.sort(lowEnergyPeptides);
                    peptidesWithoutDuplicates.put(fingerprint, newPeptide);
                }
                else
                {
                    // if highest energy member in list is lower in energy than current peptide then do not add it to the list
                    if (lowEnergyPeptides.get(lowEnergyPeptides.size()-1).energyBreakdown.totalEnergy > newPeptide.energyBreakdown.totalEnergy)
                    {
                        peptidesWithoutDuplicates.put(fingerprint, newPeptide);
                    }
                    else
                    {
                        lowEnergyPeptides.add(newPeptide);
                        Collections.sort(lowEnergyPeptides);
                        peptidesWithoutDuplicates.put(fingerprint, newPeptide);
                    }
                }
            }
        }

        return lowEnergyPeptides;
    
=======
        return null;
>>>>>>> 4f96bb64
    }


    /** 
    * This method will calculate the average energy of each amino acid by taking an energy breakdown of each of the provided structures
    * @param structures a random set of low-energy structures 
    * @return a map from amino acids to average energies
    */
    public static Map<AminoAcid, Double> averageEnergies(List<Peptide> structures)
    {
<<<<<<< HEAD
        Map<AminoAcid, List<Double>> allEnergiesByAminoAcid = new HashMap<>();
        for (Peptide p : structures)
        {
            for (Residue r : p.sequence)
            {
                if (allEnergiesByAminoAcid.containsKey(r.aminoAcid))
                {
                    List<Double> energies = allEnergiesByAminoAcid.get(r.aminoAcid);
                    energies.add(p.energyBreakdown.energyByResidue.get(p.sequence.indexOf(r));
                    allEnergiesByAminoAcid.put(r.aminoAcid, energies);
                }
                else
                {
                    List<Double> energies = new LinkedList<>();
                    energies.add(p.energyBreakdown.energyByResidue.get(p.sequence.indexOf(r));
                    allEnergiesByAminoAcid.put(r.aminoAcid, energies);
                }
            }
        }

        Map<AminoAcid, Double> averageEnergyByAminoAcid = new HashMap<>();
        for (AminoAcid aminoAcid : allEnergiesByAminoAcid.keySet())
        {
            List<Double> energies = allEnergiesByAminoAcid.get(aminoAcid);
            double sum = 0.0;  // (could be issues with double overflowing)
            for (Double d : energies)
                sum += d;
            double average = sum / energies.size();
            averageEnergyByAminoAcid.put(aminoAcid, average);
        }

        return averageEnergyByAminoAcid;

=======
        return null;
>>>>>>> 4f96bb64
    }

    /** 
    * A method to make the individual calls needed to run the process of finding reference energies
    * @return a map from amino acids to reference energies
    */
    public static Map<AminoAcid, Double> calculateReferenceEnergies()
    {
<<<<<<< HEAD
        // Draw random beta sheet backbones
        // Generate 5000 backbones and pick 500 lowest energy ones
        
        List<Peptide> sheets = BetaSheetGenerator.generateSheets(5, 1000, 5000, .01);
        Collections.sort(sheets);
        List<Peptide> lowEnergyBackbones = sheets;
        
        // Pick lowest energy structures
        for (int i = 0; i < 500; i++)
            lowEnergyBackbones.add(sheets.get(i));
        
        // Perform mutations
        List<Peptide> randomPeptides = generateRandomPeptides(lowEnergyBackbones);

        // Launch Monte Carlo jobs
        List<Peptide> minimizedRandomPeptides = new LinkedList<>();
        for (Peptide p : randomPeptides)
        {
            List<Peptide> monteCarloOutput = runMonteCarlo(p);
            // Minimize with AMOEBA
            List<Peptide> lowestEnergyMinimizedPeptides = minimize(monteCarloOutput);
            for (Peptide p : lowestEnergyMinimizedPeptides)
                minimizedRandomPeptides.add(p);
        }

        // Breakdown energy for each peptide and average energies
        Map<AminoAcid, Double> referenceEnergies = averageEnergies(minimizedRandomPeptides);
=======
        return null;
>>>>>>> 4f96bb64
    }

    /** for testing */
    public static void main(String[] args)
    {
        // Artur, here is example code for how to rotamer pack:

        // create a peptide
        DatabaseLoader.go();
        List<Peptide> sheets = BetaSheetGenerator.generateSheets(6, 5, 10000, 0.01);
        Peptide peptide = sheets.get(0);

        int sequenceLength = peptide.sequence.size();
        List<String> stringSequence = ImmutableList.of("glycine", "valine", "asparagine", "aspartate", "glutamine", "valine",
                                                       "histidine_hd", "isoleucine", "phenylalanine", "serine", "threonine", "standard_alanine");
        List<ProtoAminoAcid> protoAminoAcids = ProtoAminoAcidDatabase.getSpecificSequence(stringSequence);
        int tempJ = 0;
        for (int i=0; i < sequenceLength; i++)
            {
                Residue residue = peptide.sequence.get(i);
                if ( residue.isHairpin )
                    continue;
                ProtoAminoAcid protoAminoAcid = protoAminoAcids.get(tempJ);
                peptide = SidechainMutator.mutateSidechain(peptide, residue, protoAminoAcid);
                tempJ++;
            }
        new GaussianInputFile(peptide).write("test_peptides/original.gjf");

        // create a list of pairs of backbone atoms to check for clashes
        // these pairs are defined as pairs of atoms that are more than 
        // this is kind of an expensive operation, but fortunately, it
        // only has to be done once per peptide composition, since the atom indices are not expected to change
        List<Pair<Integer,Integer>> backbonePairs = peptide.getBackbonePairs();

        // check peptide for self clashes
        if ( peptide.hasBackboneClash(backbonePairs) )
            {
                System.out.println("backbone clashes -- quitting");
                System.exit(1);
            }

        // create the A* iterator
        //
        // we must call this in a try-catch clause because it's possible the peptide could be in a bad conformation
        // in which it is impossible to place any rotamers
        FixedSequenceRotamerSpace fixedSequenceRotamerSpace = null;
        try
            {
                // note that the includeHN should be set to false if we want to do A* here
                fixedSequenceRotamerSpace = new FixedSequenceRotamerSpace(peptide, false);
            }
        catch (Exception e)
            {
                e.printStackTrace();
                System.exit(1);
            }

        // perform A* iteration, checking to see if the predicted and actual energies are the same
        AStarEnergyCalculator calculator = AStarEnergyCalculator.analyze(fixedSequenceRotamerSpace);
        RotamerIterator iterator = new RotamerIterator(fixedSequenceRotamerSpace.rotamerSpace, calculator.rotamerSelfEnergies, calculator.rotamerInteractionEnergies, 1000);
        List<RotamerIterator.Node> solutions = iterator.iterate();
        for (RotamerIterator.Node node : solutions)
            {
                List<Rotamer> rotamers = node.rotamers;
                Peptide thisPeptide = Rotamer.reconstitute(peptide, rotamers);
                // you can then minimize this peptide
                break;
                // you can iterate up to a maximum number of these solutions for minimization
            }
    }
}<|MERGE_RESOLUTION|>--- conflicted
+++ resolved
@@ -48,8 +48,6 @@
     */
     public static List<Peptide> generateRandomPeptides(List<Peptide> betaSheets)
     {
-<<<<<<< HEAD
-
         // Create list of possible mutations
         List<ProtoAminoAcid> mutationOutcomes = new ArrayList<>();
         for (AminoAcid a : ProtoAminoAcidDatabase.KEYS)
@@ -90,9 +88,6 @@
         }
         
         return randomPeptides;
-=======
-        return null;
->>>>>>> 4f96bb64
     }
 
     
@@ -103,13 +98,9 @@
     */
     public static List<Peptide> runMonteCarlo(Peptide randomPeptide)
     {
-<<<<<<< HEAD
         FixedSequenceMonteCarloJob fixedSequenceMonteCarloJob = new FixedSequenceMonteCarloJob(randomPeptide, .01, 1000, NUMBER_STRUCTURES_TO_MINIMIZE); 
         MonteCarloResult monteCarloResult = fixedSequenceMonteCarloJob.call();
         return monteCarloResult.bestPeptides;
-=======
-        return null;
->>>>>>> 4f96bb64
     }
 
     /**
@@ -119,7 +110,6 @@
     */
     public static List<Peptide> minimize(List<Peptide> monteCarloPeptides)
     {
-<<<<<<< HEAD
         // Create hashamp to avoid duplicates
         Map<PeptideFingerprint, Peptide> peptidesWithoutDuplicates = new HashMap<>();   
 
@@ -162,10 +152,6 @@
         }
 
         return lowEnergyPeptides;
-    
-=======
-        return null;
->>>>>>> 4f96bb64
     }
 
 
@@ -176,7 +162,6 @@
     */
     public static Map<AminoAcid, Double> averageEnergies(List<Peptide> structures)
     {
-<<<<<<< HEAD
         Map<AminoAcid, List<Double>> allEnergiesByAminoAcid = new HashMap<>();
         for (Peptide p : structures)
         {
@@ -209,10 +194,6 @@
         }
 
         return averageEnergyByAminoAcid;
-
-=======
-        return null;
->>>>>>> 4f96bb64
     }
 
     /** 
@@ -221,7 +202,6 @@
     */
     public static Map<AminoAcid, Double> calculateReferenceEnergies()
     {
-<<<<<<< HEAD
         // Draw random beta sheet backbones
         // Generate 5000 backbones and pick 500 lowest energy ones
         
@@ -249,9 +229,7 @@
 
         // Breakdown energy for each peptide and average energies
         Map<AminoAcid, Double> referenceEnergies = averageEnergies(minimizedRandomPeptides);
-=======
-        return null;
->>>>>>> 4f96bb64
+        return referenceEnergies;
     }
 
     /** for testing */
